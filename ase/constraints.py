--- conflicted
+++ resolved
@@ -1,27 +1,17 @@
 from __future__ import division
 from math import sqrt
-<<<<<<< HEAD
+from warnings import warn
 from ase.geometry import find_mic, wrap_positions
-=======
-from warnings import warn
-from ase.geometry import find_mic
->>>>>>> c1d1eaa3
 from ase.calculators.calculator import PropertyNotImplementedError
 
 import numpy as np
 from scipy.linalg import expm
 
 __all__ = ['FixCartesian', 'FixBondLength', 'FixedMode', 'FixConstraintSingle',
-<<<<<<< HEAD
-           'FixAtoms', 'UnitCellFilter', 'FixScaled', 'StrainFilter',
-           'FixedPlane', 'Filter', 'FixConstraint', 'FixedLine',
+           'FixAtoms', 'UnitCellFilter', 'ExpCellFilter', 'FixScaled', 'StrainFilter',
+           'FixCom', 'FixedPlane', 'Filter', 'FixConstraint', 'FixedLine',
            'FixBondLengths', 'FixBondLengthsLinear', 'FixInternals', 'Hookean',
            'ExternalForce']
-=======
-           'FixAtoms', 'UnitCellFilter', 'ExpCellFilter', 'FixScaled', 'StrainFilter',
-           'FixCom', 'FixedPlane', 'Filter', 'FixConstraint', 'FixedLine',
-           'FixBondLengths', 'FixInternals', 'Hookean', 'ExternalForce']
->>>>>>> c1d1eaa3
 
 
 def dict2constraint(dct):
