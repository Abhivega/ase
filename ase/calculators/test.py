--- conflicted
+++ resolved
@@ -194,10 +194,6 @@
         fn = np.zeros((len(indices), 3))
         for idx, i in enumerate(indices):
             for j in range(3):
-<<<<<<< HEAD
                 fn[idx,j] = numeric_force(atoms, i, j, eps)
-=======
-                fn[i, j] = numeric_force(atoms, i, j, eps)
->>>>>>> 9ff51422
         print('{0:16.12f} {1:20.12f}'.format(eps, abs(fn - f).max()))
     return f, fn