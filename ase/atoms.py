--- conflicted
+++ resolved
@@ -804,20 +804,12 @@
 
         DO NOT USE UNLESS YOU KNOW WHAT YOU ARE DOING!
 
-<<<<<<< HEAD
-        Equivalent to len(atoms) in the standard ASE Atoms class.  You should normally
-        use len(atoms) instead.  This function's only purpose is to make compatibility
-        between ASE and Asap easier to maintain by having a few places in ASE use this
-        function instead.  It is typically only when counting the global number of
-        degrees of freedom or in similar situations.
-=======
         Equivalent to len(atoms) in the standard ASE Atoms class.  You should
         normally use len(atoms) instead.  This function's only purpose is to
         make compatibility between ASE and Asap easier to maintain by having a
         few places in ASE use this function instead.  It is typically only
         when counting the global number of degrees of freedom or in similar
         situations.
->>>>>>> d28f205c
         """
         return len(self)
 
